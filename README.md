--- conflicted
+++ resolved
@@ -26,13 +26,6 @@
 curl -L https://github.com/pocketbase/pocketbase/releases/download/v0.21.1/pocketbase_0.21.1_darwin_arm64.zip -o pb.zip && unzip pb.zip -d pocketbase && rm pb.zip
 ```
 
-<<<<<<< HEAD
-## Reset the database back to the migrations
-
-1. Stop your PocketBase server if it's running
-2. Delete the pb_data directory (this contains your database)
-3. Then start PocketBase again, which will recreate the database from your migrations
-=======
 ## Database Environments
 
 The application uses two separate database environments:
@@ -69,4 +62,9 @@
 # Manually apply migrations (optional)
 pocketbase migrate up
 ```
->>>>>>> 09296f2d
+
+## Reset the database back to the migrations
+
+1. Stop your PocketBase server if it's running
+2. Delete the pb_data directory (this contains your database)
+3. Then start PocketBase again, which will recreate the database from your migrations